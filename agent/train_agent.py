--- conflicted
+++ resolved
@@ -26,7 +26,6 @@
     epsilons = []
     episodes_list = []
     
-<<<<<<< HEAD
     # Create training log file with utf-8 encoding
     train_log = open(os.path.join(res_dir, 'training_logs.txt'), 'w', encoding='utf-8')
     train_log.write("Training Results\n")
@@ -42,34 +41,7 @@
     
     for episode_batch in progress_bar:
         batch_rewards = []
-=======
-    # Create log file with utf-8 encoding
-    log_file = open(os.path.join(res_dir, 'training_logs.txt'), 'w', encoding='utf-8')
-    log_file.write("Training Log\n")
-    log_file.write("============\n\n")
-    
-    # Training loop
-    progress_bar = tqdm(range(num_episodes), desc="Training")
-    for episode in progress_bar:
-        state, _, _ = env.reset()
-        episode_reward = 0
-        episode_actions = []
-        episode_states = []
-        done = False
-        
-        while not done:
-            action = agent.choose_action(state)
-            episode_states.append(state)
-            episode_actions.append(action)
-            
-            next_state, reward, done = env.step(action)
-            agent.store_transition(state, action, reward, next_state, done)
-            agent.train()
-            
-            state = next_state
-            episode_reward += reward
->>>>>>> 40be7bf3
-        
+
         while not all(dones):
             actions = [agent.choose_action(state) for state in states]
             for i, env in enumerate(envs):
@@ -163,14 +135,10 @@
         print("No trained agent found!")
         return
     
-<<<<<<< HEAD
     # Initialize vectorized environments
     envs = [BlackjackEnv() for _ in range(parallel_games)]
     states = [env.reset()[0] for env in envs]
     dones = [False] * parallel_games
-    
-=======
->>>>>>> 40be7bf3
     # Create evaluation log file with utf-8 encoding
     eval_log = open(os.path.join(res_dir, 'evaluation_logs.txt'), 'w', encoding='utf-8')
     eval_log.write("Evaluation Results\n")
